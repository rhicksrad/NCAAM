--- conflicted
+++ resolved
@@ -1,14 +1,4 @@
-<<<<<<< HEAD
-import { axisBottom } from "d3-axis";
-import { format as d3Format } from "d3-format";
-import { scaleBand, scaleLinear } from "d3-scale";
-import { select } from "d3-selection";
-import * as d3Shape from "d3-shape";
-import { createChartContainer } from "../lib/charts/container.js";
-import { setChartDefaults } from "../lib/charts/defaults.js";
-=======
 import { arc as d3Arc, axisBottom, format as d3Format, pie as d3Pie, scaleBand, scaleLinear, select } from "../vendor/d3-bundle.js";
->>>>>>> 0b5040f2
 import { computeInnerSize, createSVG, pixelAlign } from "../lib/charts/frame.js";
 import { resolveColor } from "../lib/charts/theme.js";
 const DATA_URL = "/data/fun-lab/mascot-index.json";
