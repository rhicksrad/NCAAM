--- conflicted
+++ resolved
@@ -608,7 +608,6 @@
   return {
     colorByCategory,
     setActiveCategory: (slug: string | null) => {
-<<<<<<< HEAD
       arcs.each(function (this: SVGPathElement, d: PieArcDatum<MascotCategorySummary>) {
         const element = this;
         const isActive = slug !== null && d.data.slug === slug;
@@ -616,10 +615,6 @@
         element.classList.toggle("fun-lab__arc--dimmed", isDimmed);
         element.setAttribute("aria-pressed", isActive ? "true" : "false");
       });
-=======
-      activeSlug = slug;
-      applyActiveState();
->>>>>>> ce418652
     },
     onArcToggle: (callback: (slug: string) => void) => {
       arcToggleHandler = callback;
