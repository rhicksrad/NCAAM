<<<<<<< HEAD
import { formatNumber } from "../charts/theme.js";
import { DEFAULT_METRIC_ORDER, type LeaderboardMetricId } from "./leaderboard-metrics.js";
=======
import {
  createSkeletonCard,
  renderLeaderboardCards,
  type LeaderboardCardDefinition,
} from "../leaderboards/render.js";
>>>>>>> 08749660
import {
  type PlayerLeaderboardDocument,
  loadLeaderboardDocument,
} from "./data.js";

const DEFAULT_SEASON_LABEL = "recent seasons" as const;

function buildSeasonLabel(season: string): string {
  const trimmed = season.trim();
  if (!trimmed) return DEFAULT_SEASON_LABEL;

  if (/^\d{4}$/.test(trimmed)) {
    return `${trimmed} season`;
  }

  const shortRangeMatch = trimmed.match(/^(\d{4})-(\d{2})$/);
  if (shortRangeMatch) {
    const startYear = Number.parseInt(shortRangeMatch[1] ?? "", 10);
    const endSuffix = Number.parseInt(shortRangeMatch[2] ?? "", 10);
    if (!Number.isNaN(startYear) && !Number.isNaN(endSuffix)) {
      const startCentury = Math.floor(startYear / 100) * 100;
      const startYearSuffix = startYear % 100;
      let endYear = startCentury + endSuffix;
      if (endYear < startYear || endSuffix < startYearSuffix) {
        endYear += 100;
      }
      return `${startYear}-${endYear} season`;
    }
    return `${trimmed} season`;
  }

  if (/^\d{4}-\d{4}$/.test(trimmed)) {
    return `${trimmed} seasons`;
  }

  return trimmed;
}

function resolveLeaderboardSeasonLabel(document: PlayerLeaderboardDocument): string {
  const season = document.season;
  if (!season) {
    return DEFAULT_SEASON_LABEL;
  }

  return buildSeasonLabel(season);
}

export async function renderLeaderboardFeature(
  grid: HTMLElement,
  meta: HTMLElement | null,
  title?: HTMLElement | null,
): Promise<void> {
  const skeleton = createSkeletonCard();
  grid.innerHTML = "";
  grid.appendChild(skeleton);

  try {
    const document = await loadLeaderboardDocument();
    const metrics = document.metrics ?? {};
    const orderedIds = buildMetricOrder(metrics);
    const displaySeasonLabel = resolveLeaderboardSeasonLabel(document);

    if (title) {
      title.textContent = `Top 10 stat leaders (${displaySeasonLabel})`;
    }

    if (meta) {
      const updated = new Date(document.generatedAt);
      const updatedText = Number.isNaN(updated.valueOf())
        ? "Recently updated"
        : `Updated ${updated.toLocaleDateString()}`;
      meta.textContent = `${updatedText} · Stats aggregated from ${displaySeasonLabel}.`;
    }

    grid.innerHTML = "";
    if (!orderedIds.length) {
      grid.innerHTML = `<p class="stat-card stat-card--empty">No leaderboard data available right now.</p>`;
      return;
    }

    const cards: LeaderboardCardDefinition[] = [];
    orderedIds.forEach((id) => {
      const metric = metrics[id];
      if (!metric) return;

      const leaders = (metric.leaders ?? []).map((leader) => ({
        name: leader.name,
        team: leader.team ?? null,
        value: leader.value,
        valueFormatted: leader.valueFormatted ?? null,
      }));

      cards.push({
        id: String(id),
        title: metric.label,
        seasonLabel: displaySeasonLabel,
        ariaLabel: `${metric.label} leaders for ${displaySeasonLabel}`,
        axisLabel: metric.label,
        leaders,
      });
    });

    if (!cards.length) {
      grid.innerHTML = `<p class="stat-card stat-card--empty">No leaderboard data available right now.</p>`;
      return;
    }

    renderLeaderboardCards(grid, cards, {
      defaultSeasonLabel: displaySeasonLabel,
      axisTickCount: 6,
      limit: 10,
    });
  } catch (error) {
    console.error(error);
    if (meta) {
      meta.textContent = "Unable to load stat leaders right now.";
    }
    grid.innerHTML = `<p class="stat-card stat-card--error">We couldn't load the leaderboard data. Please try again later.</p>`;
  }
}

function buildMetricOrder(
  metrics: PlayerLeaderboardDocument["metrics"],
): Array<LeaderboardMetricId | string> {
  const available = DEFAULT_METRIC_ORDER.filter((id) => metrics[id]);
  const extras = Object.keys(metrics).filter((id) => !DEFAULT_METRIC_ORDER.includes(id as LeaderboardMetricId));
  return [...available, ...extras];
}<|MERGE_RESOLUTION|>--- conflicted
+++ resolved
@@ -1,13 +1,5 @@
-<<<<<<< HEAD
 import { formatNumber } from "../charts/theme.js";
 import { DEFAULT_METRIC_ORDER, type LeaderboardMetricId } from "./leaderboard-metrics.js";
-=======
-import {
-  createSkeletonCard,
-  renderLeaderboardCards,
-  type LeaderboardCardDefinition,
-} from "../leaderboards/render.js";
->>>>>>> 08749660
 import {
   type PlayerLeaderboardDocument,
   loadLeaderboardDocument,
